from sklearn.model_selection import train_test_split
import scipy.sparse as sp
import numpy as np
import tensorflow as tf
from scipy.sparse.csgraph import connected_components
from sklearn.metrics import accuracy_score
import networkx as nx

def xavier_init(size):
    """ The initiation from the Xavier's paper
        ref: Understanding the difficulty of training deep feedforward neural 
            networks, Xavier Glorot, Yoshua Bengio, AISTATS 2010.
        http://proceedings.mlr.press/v9/glorot10a/glorot10a.pdf

    Parameters
    ----------
    size: size of the variable

    Returns
    -------
    tf.tensor: an initialized variable

    """
    in_dim = size[0]
    xavier_stddev = 1. / tf.sqrt(in_dim / 2.)
    return tf.random_normal(shape=size, stddev=xavier_stddev)


def sparse_dropout(x, keep_prob, noise_shape):
    """ Dropout for sparse tensors
    
    Parameters
    ----------
    x: the tensor
    keep_prob: probability of dropout
    noise_shape: shape of noise

    Returns
    -------
    tf.tensor: A tensor after dropout

    """
    random_tensor = keep_prob
    random_tensor += tf.random_uniform(noise_shape)
    dropout_mask = tf.cast(tf.floor(random_tensor), dtype=tf.bool)
    pre_out = tf.sparse_retain(x, dropout_mask)
    return pre_out * (1./keep_prob)


def preprocess_features(features):
    """Row-normalize feature matrix and convert to tuple representation"""
    rowsum = np.array(features.sum(1))
    r_inv = np.power(rowsum.astype(float), -1).flatten()
    r_inv[np.isinf(r_inv)] = 0.
    r_mat_inv = sp.diags(r_inv)
    features = r_mat_inv.dot(features)
    return features.tocsr()


def load_npz(file_name):
    """Load a SparseGraph from a Numpy binary file.

    Parameters
    ----------
    file_name : str
        Name of the file to load.

    Returns
    -------
    sparse_graph : gust.SparseGraph
        Graph in sparse matrix format.

    """
    if not file_name.endswith('.npz'):
        file_name += '.npz'
    with np.load(file_name, allow_pickle=True) as loader:
        loader = dict(loader)
        adj_matrix = sp.csr_matrix(
            (loader['adj_data'], loader['adj_indices'], loader['adj_indptr']), 
            shape=loader['adj_shape'])

        if 'attr_data' in loader:
            attr_matrix = sp.csr_matrix(
                (loader['attr_data'], loader['attr_indices'], loader['attr_indptr']), 
                shape=loader['attr_shape'])
        else:
            # REVIEW: change to identity matrix
            attr_matrix = sp.eye(adj_matrix.shape[0], format='csr')

        labels = loader.get('labels')
    attr_matrix = preprocess_features(attr_matrix)
    return adj_matrix, attr_matrix, labels


def largest_connected_components(adj, n_components=1):
    """Select the largest connected components in the graph.

    Parameters
    ----------
    sparse_graph : gust.SparseGraph
        Input graph.
    n_components : int, default 1
        Number of largest connected components to keep.

    Returns
    -------
    sparse_graph : gust.SparseGraph
        Subgraph of the input graph where only the nodes in largest n_components are kept.

    """
    _, component_indices = connected_components(adj)
    component_sizes = np.bincount(component_indices)
    components_to_keep = np.argsort(component_sizes)[::-1][:n_components]  # reverse order to sort descending
    nodes_to_keep = [
        idx for (idx, component) in enumerate(component_indices) if component in components_to_keep


    ]
    # print("Selecting {0} largest connected components".format(n_components))
    return nodes_to_keep


def train_val_test_split_tabular(*arrays, train_size=0.5, val_size=0.3, test_size=0.2, stratify=None, random_state=None):

    """
    Split the arrays or matrices into random train, validation and test subsets.

    Parameters
    ----------
    *arrays : sequence of indexables with same length / shape[0]
            Allowed inputs are lists, numpy arrays or scipy-sparse matrices.
    train_size : float, default 0.5
        Proportion of the dataset included in the train split.
    val_size : float, default 0.3
        Proportion of the dataset included in the validation split.
    test_size : float, default 0.2
        Proportion of the dataset included in the test split.
    stratify : array-like or None, default None
        If not None, data is split in a stratified fashion, using this as the class labels.
    random_state : int or None, default None
        Random_state is the seed used by the random number generator;

    Returns
    -------
    splitting : list, length=3 * len(arrays)
        List containing train-validation-test split of inputs.

    """
    # DEBUG: fix the error when sum(train_size + test_size) != samples 
    if len(set(array.shape[0] for array in arrays)) != 1:
        raise ValueError("Arrays must have equal first dimension.")
    idx = np.arange(arrays[0].shape[0])
    # train_sample = len(idx) * train_size
    # val_sample = len(idx) * val_size
    # test_sample = len(idx) - train_sample - val_sample
    idx_train_and_val, idx_test = train_test_split(
        idx,
        random_state=random_state,
        train_size=train_size + val_size,
        test_size=test_size,
        stratify=stratify)
    
    if stratify is not None:
        stratify = stratify[idx_train_and_val]
        idx_train, idx_val = train_test_split(
            idx_train_and_val,
            random_state=random_state,
            train_size=train_size,
            test_size=val_size,
            stratify=stratify)

    result = []
    for X in arrays:
        result.append(X[idx_train])
        result.append(X[idx_val])
        result.append(X[idx_test])
    return result


def preprocess_graph(adj, c=1):
    """ process the graph
        * options:
        normalization of augmented adjacency matrix
        formulation from convolutional filter
        normalized graph laplacian

    Parameters
    ----------
    adj: a sparse matrix represents the adjacency matrix

    Returns
    -------
    adj_normalized: a sparse matrix represents the normalized laplacian
        matrix
    """
<<<<<<< HEAD
    # adj_ = adj + 1 * sp.eye(adj.shape[0])
    # rowsum = adj_.sum(1).A1
    # degree_mat_inv_sqrt = sp.diags(np.power(rowsum, -0.5))
    # adj_normalized = adj_.dot(degree_mat_inv_sqrt).T.dot(degree_mat_inv_sqrt).tocsr()
    adj = adj + 1 * sp.eye(adj.shape[0])
    dseq = adj.sum(1).A1
    D = sp.diags(dseq)
    D_half = sp.diags(np.power(dseq, -0.5))
    # adj_normalized = D_half @ (D+adj) @ D_half
    adj_normalized = D_half @ adj @ D_half
=======
    adj_orig = adj
    adj = adj + c * sp.eye(adj.shape[0])
    dseq = adj_orig.sum(1).A1
    D = sp.diags(dseq)
    D_inv_sqrt = sp.diags(np.power(dseq, -0.5))
    # adj_normalized = D_inv_sqrt @ (D + adj) @ D_inv_sqrt
    adj_normalized = D_inv_sqrt @ adj @ D_inv_sqrt
    # D_inv = sp.diags(np.power(dseq, -1))
    # adj_normalized = D_inv @ adj
>>>>>>> c8ad1208
    return adj_normalized.tocsr()


def correct_predicted(y_true, y_pred):
    """ Compare the ground truth and predict labels,

    Parameters
    ----------
    y_true: an array like for the true labels
    y_pred: an array like for the predicted labels

    Returns
    -------
    correct_predicted_idx: a list of index of correct predicted 
    correct_score: a rate of accuracy rate

    H. J. @ 2018-12-18
    """
    if len(y_true) != len(y_pred):
        raise "Dimension unmatches"
    correct_predicted_idx = []
    for idx in range(len(y_true)):
        if y_pred[idx] == y_true[idx]:
            correct_predicted_idx.append(idx)
    correct_score = accuracy_score(y_true, y_pred)

    return correct_predicted_idx, correct_score


def compute_margin_score(y_true, y_pred_prob, N=2):
    """ Implementation of the margin score
        Def: X = Z_{v, c_{old}} - \max_{c \neq c_{old}} Z_{v, c}
        Pick Top N and Last N nodes as the candidate nodes

    Parameters
    ----------
    y_true: an array like true labels
    y_pred_prob: an array like predicted probabilities
    N: number of candidate picked to attack

    Returns
    -------
    margin_scores: list of margin scores for each nodes
    picked_nodes: list of nodes picked from topN and lastN

        H. J. @ 2018-12-18
    """
    # size of y_true
    size = len(y_true)

    margin_score = []
    predict_labels = y_pred_prob.argmax(axis=1)
    for i in range(size):
        if y_true[i] == predict_labels[i]:
            # _score is positive, correctly predicted
            _score = y_pred_prob[i][y_true[i]] - sorted(y_pred_prob[i])[-2]
        else:
            # _score is negative, incorrectly predicted
            _score = y_pred_prob[i][y_true[i]] - y_pred_prob[i][predict_labels[i]]
        margin_score.append(_score)
    
    # pick the nodes based on the top N margin scores
    margin_score = np.array(margin_score)
    margin_score_nonneg = margin_score.copy()
    margin_score_nonneg[margin_score_nonneg<0] = 0
    topN = sorted(range(len(margin_score_nonneg)), key=lambda i: margin_score_nonneg[i], reverse=True)[:N]
    lastN = sorted(range(len(margin_score_nonneg)), key=lambda i: margin_score_nonneg[i] if margin_score_nonneg[i] > 0 else 100)[:N]
    picked_nodes = topN + lastN

    return margin_score, picked_nodes


def compute_margin_score_v2(y_true, y_pred_prob, y_correct_idx, N=2):
    """ Implementation of the margin score
        Def: X = Z_{v, c_{old}} - \max_{c \neq c_{old}} Z_{v, c}
        Pick Top N and Last N nodes as the candidate nodes

    Parameters
    ----------
    y_true: an array like true labels
    y_pred_prob: an array like predicted probabilities
    y_correct_idx: an array like correctly predicted indices
    N: number of candidate picked to attack

    Returns
    -------
    margin_scores: list of margin scores for each nodes
    picked_nodes: list of nodes picked from topN and lastN
        H. J. @ 2018-12-18
    """
    size = len(y_true)

    margin_score = []
    predict_labels = y_pred_prob.argmax(axis=1)
    for i in y_correct_idx:
        _score = y_pred_prob[i][y_true[i]] - sorted(y_pred_prob[i])[-2]
        margin_score.append(_score)
    
    # pick the nodes based on the top N margin scores
    margin_score = np.array(margin_score)
    topN = sorted(range(len(margin_score)), key=lambda i: margin_score[i], reverse=True)[:N]
    lastN = sorted(range(len(margin_score)), key=lambda i: margin_score[i] if margin_score[i] > 0 else 100)[:N]
    # lastN = sorted(range(len(margin_score)), key=lambda i: margin_score[i])[:N]
    picked_nodes = topN + lastN
    picked_nodes = list(set(picked_nodes))
    return margin_score, picked_nodes


def compute_margin_score_v3(y_true, y_pred_prob, y_correct_idx, node_correct_idx, N=2):
    """ Implementation of the margin score
        Def: X = Z_{v, c_{old}} - \max_{c \neq c_{old}} Z_{v, c}
        Pick Top N and Last N nodes as the candidate nodes

    Parameters
    ----------
    y_true: an array like true labels
    y_pred_prob: an array like predicted probabilities
    y_correct_idx: an array like correctly predicted indices
    node_correct_idx: an array like correct idx for the predicted nodes
    N: number of candidate picked to attack

    Returns
    -------
    margin_scores: list of margin scores for each nodes
    picked_nodes: list of nodes picked from topN and lastN

    H. J. @ 2019-01-16
    """
    margin_score = {}
    predict_labels = y_pred_prob.argmax(axis=1)
    for node_idx, pred_idx in zip(node_correct_idx, y_correct_idx):
        _score = y_pred_prob[pred_idx][y_true[pred_idx]] - sorted(y_pred_prob[pred_idx])[-2]
        if _score >= 0:
            margin_score[node_idx] = _score

    # pick the nodes based on the top N margin scores
    size = min(N, len(margin_score))
    picked_nodes = sorted(margin_score, key=margin_score.get, reverse=True)[:size]
    return margin_score, picked_nodes


def normalized_laplacian_spectrum(G):
    """ Compute the eigenvalues of normalized Laplacian

    Parameters
    ----------
    G: a networkx graph

    Returns
    -------
    numpy array: eigenvalues of normalized laplacian

    reference: networkx.linalg.spectrum.laplacian_spectrum

    H. J. @ 2019-02-07
    """
    from scipy.linalg import eigvalsh
    return eigvalsh(nx.normalized_laplacian_matrix(G).todense())


def sp_matrix_to_sp_tensor(M):
    """ Convert a sparse matrix to a SparseTensor

    Parameters
    ----------
    M: a scipy.sparse matrix

    Returns
    -------
    X: a tf.SparseTensor 

    Notes
    -----
    Also see tf.SparseTensor, scipy.sparse.csr_matrix

    H. J. @ 2019-02-12
    """
    row, col = M.nonzero()
    X = tf.SparseTensor(np.mat([row, col]).T, M.data, M.shape)
    X = tf.cast(X, tf.float32)
    return X


def sparse_to_tuple(sparse_mx):
    """ 
    Copyright (c) Thomas Kipf 
    Repo: https://github.com/tkipf/gae
    """
    if not sp.isspmatrix_coo(sparse_mx):
        sparse_mx = sparse_mx.tocoo()
    coords = np.vstack((sparse_mx.row, sparse_mx.col)).transpose()
    values = sparse_mx.data
    shape = sparse_mx.shape
    return coords, values, shape


def mask_test_edges(adj):
    """ 
    Copyright (c) Thomas Kipf 
    Repo: https://github.com/tkipf/gae
    """
    # Function to build test set with 10% positive links
    # NOTE: Splits are randomized and results might slightly deviate from reported numbers in the paper.
    # TODO: Clean up.

    # Remove diagonal elements
    adj = adj - sp.dia_matrix((adj.diagonal()[np.newaxis, :], [0]), shape=adj.shape)
    adj.eliminate_zeros()
    # Check that diag is zero:
    assert np.diag(adj.todense()).sum() == 0

    adj_triu = sp.triu(adj)
    adj_tuple = sparse_to_tuple(adj_triu)
    edges = adj_tuple[0]
    edges_all = sparse_to_tuple(adj)[0]
    num_test = int(np.floor(edges.shape[0] / 10.))
    num_val = int(np.floor(edges.shape[0] / 20.))

    all_edge_idx = list(range(edges.shape[0]))
    np.random.shuffle(all_edge_idx)
    val_edge_idx = all_edge_idx[:num_val]
    test_edge_idx = all_edge_idx[num_val:(num_val + num_test)]
    test_edges = edges[test_edge_idx]
    val_edges = edges[val_edge_idx]
    train_edges = np.delete(edges, np.hstack([test_edge_idx, val_edge_idx]), axis=0)

    def ismember(a, b, tol=5):
        rows_close = np.all(np.round(a - b[:, None], tol) == 0, axis=-1)
        return np.any(rows_close)

    test_edges_false = []
    while len(test_edges_false) < len(test_edges):
        idx_i = np.random.randint(0, adj.shape[0])
        idx_j = np.random.randint(0, adj.shape[0])
        if idx_i == idx_j:
            continue
        if ismember([idx_i, idx_j], edges_all):
            continue
        if test_edges_false:
            if ismember([idx_j, idx_i], np.array(test_edges_false)):
                continue
            if ismember([idx_i, idx_j], np.array(test_edges_false)):
                continue
        test_edges_false.append([idx_i, idx_j])

    val_edges_false = []
    while len(val_edges_false) < len(val_edges):
        idx_i = np.random.randint(0, adj.shape[0])
        idx_j = np.random.randint(0, adj.shape[0])
        if idx_i == idx_j:
            continue
        if ismember([idx_i, idx_j], train_edges):
            continue
        if ismember([idx_j, idx_i], train_edges):
            continue
        if ismember([idx_i, idx_j], val_edges):
            continue
        if ismember([idx_j, idx_i], val_edges):
            continue
        if val_edges_false:
            if ismember([idx_j, idx_i], np.array(val_edges_false)):
                continue
            if ismember([idx_i, idx_j], np.array(val_edges_false)):
                continue
        val_edges_false.append([idx_i, idx_j])

    assert ~ismember(test_edges_false, edges_all)
    assert ~ismember(val_edges_false, edges_all)
    assert ~ismember(val_edges, train_edges)
    assert ~ismember(test_edges, train_edges)
    assert ~ismember(val_edges, test_edges)

    data = np.ones(train_edges.shape[0])

    # Re-build adj matrix
    adj_train = sp.csr_matrix((data, (train_edges[:, 0], train_edges[:, 1])), shape=adj.shape)
    adj_train = adj_train + adj_train.T

    # NOTE: these edge lists only contain single direction of edge!
    return adj_train, train_edges, val_edges, val_edges_false, test_edges, test_edges_false<|MERGE_RESOLUTION|>--- conflicted
+++ resolved
@@ -193,7 +193,6 @@
     adj_normalized: a sparse matrix represents the normalized laplacian
         matrix
     """
-<<<<<<< HEAD
     # adj_ = adj + 1 * sp.eye(adj.shape[0])
     # rowsum = adj_.sum(1).A1
     # degree_mat_inv_sqrt = sp.diags(np.power(rowsum, -0.5))
@@ -204,17 +203,6 @@
     D_half = sp.diags(np.power(dseq, -0.5))
     # adj_normalized = D_half @ (D+adj) @ D_half
     adj_normalized = D_half @ adj @ D_half
-=======
-    adj_orig = adj
-    adj = adj + c * sp.eye(adj.shape[0])
-    dseq = adj_orig.sum(1).A1
-    D = sp.diags(dseq)
-    D_inv_sqrt = sp.diags(np.power(dseq, -0.5))
-    # adj_normalized = D_inv_sqrt @ (D + adj) @ D_inv_sqrt
-    adj_normalized = D_inv_sqrt @ adj @ D_inv_sqrt
-    # D_inv = sp.diags(np.power(dseq, -1))
-    # adj_normalized = D_inv @ adj
->>>>>>> c8ad1208
     return adj_normalized.tocsr()
 
 
